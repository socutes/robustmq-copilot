--- conflicted
+++ resolved
@@ -103,14 +103,10 @@
       {/* ===== Main ===== */}
       <Main>
         <div className="mb-2 flex items-center justify-between space-y-2">
-<<<<<<< HEAD
-          <h1 className="text-2xl font-bold tracking-tight">Overview</h1>
-=======
           <div className="flex items-center gap-4">
             <h1 className="text-2xl font-bold tracking-tight">Dashboard</h1>
             <span className="text-sm text-muted-foreground">Cluster Name: {statusData.clusterName || '-'}</span>
           </div>
->>>>>>> 904f89ec
         </div>
         <div className="mt-4 space-y-4">
           <div className="grid grid-cols-1 gap-4 lg:grid-cols-7">
